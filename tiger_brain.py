--- conflicted
+++ resolved
@@ -992,15 +992,9 @@
                                             f'Online {INFERENCE} KR accuracy: {kr_precision}')
             
             if self.wbt:
-<<<<<<< HEAD
-                self.wbl.log({AGENT+'_'+'reward': batch_reward, STEP_LABEL:self.step_counter}, commit=False)
-                self.wbl.log({AGENT+'_'+'budget': self.env.current_budget, STEP_LABEL:self.step_counter})
-
-=======
                 self.wbl.log({AGENT+'_'+'reward': batch_reward}, step=self.step_counter)
                 self.wbl.log({AGENT+'_'+'budget': self.env.current_budget}, step=self.step_counter)
                 if end_signal: self.wbl.log({'ending_episode_signal':True}, step=self.step_counter)
->>>>>>> 6b0768b6
             self.classifier.train()
             self.confidence_decoder.train()
 
@@ -1035,13 +1029,8 @@
 
         # report progress
         if self.wbt:
-<<<<<<< HEAD
-            self.wbl.log({mode+'_'+CS_ACC: acc.item(), STEP_LABEL:self.step_counter}, commit=False)
-            self.wbl.log({mode+'_'+CS_LOSS: cs_loss.item(), STEP_LABEL:self.step_counter})
-=======
             self.wbl.log({mode+'_'+CS_ACC: acc.item()}, step=self.step_counter)
             self.wbl.log({mode+'_'+CS_LOSS: cs_loss.item()}, step=self.step_counter)
->>>>>>> 6b0768b6
 
         return cs_loss, acc
 
@@ -1315,15 +1304,9 @@
 
         
         if self.wbt:
-<<<<<<< HEAD
-            self.wbl.log({mode+'_'+OS_ACC: cummulative_os_acc.item(), STEP_LABEL:self.step_counter}, commit=False)
-            self.wbl.log({mode+'_'+OS_LOSS: os_loss.item(), STEP_LABEL:self.step_counter}, commit=False)
-            self.wbl.log({mode+'_'+ANOMALY_BALANCE: zda_balance, STEP_LABEL:self.step_counter})
-=======
             self.wbl.log({mode+'_'+OS_ACC: cummulative_os_acc.item()}, step=self.step_counter)
             self.wbl.log({mode+'_'+OS_LOSS: os_loss.item()}, step=self.step_counter)
             self.wbl.log({mode+'_'+ANOMALY_BALANCE: zda_balance}, step=self.step_counter)
->>>>>>> 6b0768b6
 
         """
         if self.AI_DEBUG: 
@@ -1360,15 +1343,9 @@
                 np_dec_pred_kernel)
 
             if self.wbt:
-<<<<<<< HEAD
-                self.wbl.log({mode+'_'+KR_ARI: kr_ari, STEP_LABEL:self.step_counter}, commit=False)
-                self.wbl.log({mode+'_'+KR_NMI: kr_nmi, STEP_LABEL:self.step_counter}, commit=False)
-                self.wbl.log({mode+'_'+KR_LOSS: kernel_loss.item(), STEP_LABEL:self.step_counter})
-=======
                 self.wbl.log({mode+'_'+KR_ARI: kr_ari}, step=self.step_counter)
                 self.wbl.log({mode+'_'+KR_NMI: kr_nmi}, step=self.step_counter)
                 self.wbl.log({mode+'_'+KR_LOSS: kernel_loss.item()}, step=self.step_counter)
->>>>>>> 6b0768b6
             """
             if self.AI_DEBUG: 
                 self.logger_instance.info(f'{mode} kernel regression ARI: {kr_ari:.2f} NMI:{kr_nmi:.2f}')
@@ -1606,15 +1583,9 @@
                                         f'EVAL mean eval CS accuracy: {mean_eval_cs_acc.item():.2f} \n' +\
                                         f'EVAL mean eval KR accuracy: {mean_eval_kr_ari:.2f}')
         if self.wbt:
-<<<<<<< HEAD
-            self.wbl.log({'Mean EVAL AD ACC': mean_eval_ad_acc.item(), STEP_LABEL:self.step_counter}, commit=False)
-            self.wbl.log({'Mean EVAL CS ACC': mean_eval_cs_acc.item(), STEP_LABEL:self.step_counter}, commit=False)
-            self.wbl.log({'Mean EVAL KR PREC': mean_eval_kr_ari, STEP_LABEL:self.step_counter})
-=======
             self.wbl.log({'Mean EVAL AD ACC': mean_eval_ad_acc.item()}, step=self.step_counter)
             self.wbl.log({'Mean EVAL CS ACC': mean_eval_cs_acc.item()}, step=self.step_counter)
             self.wbl.log({'Mean EVAL KR PREC': mean_eval_kr_ari}, step=self.step_counter)
->>>>>>> 6b0768b6
 
         """
         if not self.eval:
