--- conflicted
+++ resolved
@@ -57,13 +57,8 @@
                 "--batch_size=20",
                 "--node_features=False",
                 "--wb_project_name=TIGER",
-<<<<<<< HEAD
-                "--wb_run_name=UniqueAgent",
-                "--report_step_freq=20",
-=======
                 "--wb_run_name=HEavynewisg1",
                 "--report_step_freq=50",
->>>>>>> 6b0768b6
                 "--inference_freq_secs=1",
                 "--online_evaluation_rounds=10",
                 "--min_budget=-5",
